import vapoursynth as vs
from vapoursynth import core
from functools import partial
import math
from vsutil import plane, get_subsampling, get_depth, split
import fvsfunc as fvf
from rekt import rektlvl, rektlvls, rekt_fast

"""
To-do list:

 - CropResize: default chroma fill might make more sense
 - CropResizeReader needs cfill
"""


def FixColumnBrightnessProtect2(clip, column, adj_val=0, prot_val=20):
    return rektlvl(clip, column, adj_val, "column", prot_val)


def FixRowBrightnessProtect2(clip, row, adj_val=0, prot_val=20):
    return rektlvl(clip, row, adj_val, "row", prot_val)


def FixBrightnessProtect2(clip, row=None, adj_row=None, column=None, adj_column=None, prot_val=20):
    return rektlvls(clip, rownum=row, rowval=adj_row, colnum=column, colval=adj_column, prot_val=prot_val)


def FixColumnBrightness(clip, column, input_low=16, input_high=235, output_low=16, output_high=235):
    hbd = fvf.Depth(clip, 16)
    lma = hbd.std.ShufflePlanes(0, vs.GRAY)
    adj = lambda x: core.std.Levels(x, min_in=input_low << 8, max_in=input_high << 8, min_out=output_low << 8,
                                    max_out=output_high << 8, planes=0)
    prc = rekt_fast(lma, adj, left=column, right=clip.width - column - 1)
    if clip.format.color_family is vs.YUV:
        prc = core.std.ShufflePlanes([prc, hbd], [0, 1, 2], vs.YUV)
    return fvf.Depth(prc, clip.format.bits_per_sample)


def FixRowBrightness(clip, row, input_low=16, input_high=235, output_low=16, output_high=235):
    hbd = fvf.Depth(clip, 16)
    lma = hbd.std.ShufflePlanes(0, vs.GRAY)
    adj = lambda x: core.std.Levels(x, min_in=input_low << 8, max_in=input_high << 8, min_out=output_low << 8,
                                    max_out=output_high << 8, planes=0)
    prc = rekt_fast(lma, adj, top=row, bottom=clip.height - row - 1)
    if clip.format.color_family is vs.YUV:
        prc = core.std.ShufflePlanes([prc, hbd], [0, 1, 2], vs.YUV)
    return fvf.Depth(prc, clip.format.bits_per_sample)


GetPlane = plane

<<<<<<< HEAD

=======
>>>>>>> a4f50652
def ReplaceFrames(clipa, clipb, mappings=None, filename=None):
    """
    ReplaceFramesSimple wrapper that attempts to use the plugin version with a fallback to fvsfunc.
    https://github.com/Irrational-Encoding-Wizardry/Vapoursynth-RemapFrames
    :param clipa: Main clip.
    :param clipb: Filtered clip to splice into main clip.
    :param mappings: String of frames to be replaced, e.g. "[0 500] [1000 1500]".
    :param filename: File with frames to be replaced.
    :return: clipa with clipb spliced in according to specified frames.
    """
    try:
        return core.remap.Rfs(baseclip=clipa, sourceclip=clipb, mappings=mappings, filename=filename)
    except AttributeError:
        return fvf.rfs(clipa, clipb, mappings, filename)

<<<<<<< HEAD

rfs = ReplaceFrames
=======
>>>>>>> a4f50652

rfs = ReplaceFrames

def bbmod(clip, top=0, bottom=0, left=0, right=0, thresh=None, blur=20, y=True, u=True, v=True, scale_thresh=False,
          cpass2=False, cTop=None, cBottom=None, cLeft=None, cRight=None):
    """
    quietvoid's bbmod helper for a significant speedup from cropping unnecessary pixels before processing.
    :param clip: Clip to be processed.
    :param top: Top rows to be processed.
    :param bottom: Bottom rows to be processed.
    :param left: Left columns to be processed.
    :param right: Right columns to be processed.
    :param thresh: Largest change allowed. Scale of 0-128, default is 16 (assuming 8-bit).
                   Specify a list for [luma, chroma] or [y, u, v].
    :param blur: Processing strength, lower values are more aggressive. Default is 20, not 999 like the old bbmod.
                 Specify a list for [luma, chroma] or [y, u, v].
    :param y: Boolean whether luma plane is processed. Default is True.
    :param u: Boolean whether first chroma plane is processed. Default is True.
    :param u: Boolean whether second chroma plane is processed. Default is True.
    :param scale_thresh: Boolean whether thresh value is scaled from 8-bit to source bit depth. Default is False.
    :param cpass2: Second, significantly stronger, chroma pass. If enabled, default for chroma blur is blur * 2 and
                   chroma thresh is thresh / 10.
    :param cTop: Legacy top.
    :param cBottom: Legacy bottom.
    :param cLeft: Legacy left.
    :param cRight: Legacy right.
    :return: Clip with color offsets fixed.
    """

    if cTop is not None:
        top = cTop

    if cBottom is not None:
        bottom = cBottom

    if cLeft is not None:
        left = cLeft

    if cRight is not None:
        right = cRight

    depth = clip.format.bits_per_sample
    if thresh is None:
        thresh = int(math.pow(2, depth - 1))

    filtered = clip

    c_left = max(left * 2, 4)
    c_right = max(right * 2, 4)
    c_top = max(top * 2, 4)
    c_bottom = max(bottom * 2, 4)

    f_width, f_height = filtered.width, filtered.height

    if left > 0 and right > 0:
        l = filtered.std.Crop(left=0, right=f_width - c_left, top=0, bottom=0)
        m = filtered.std.Crop(left=c_left, right=c_right, top=0, bottom=0)
        r = filtered.std.Crop(left=f_width - c_right, right=0, top=0, bottom=0)

        l = bbmoda(l, cTop=0, cBottom=0, cLeft=left, cRight=0, thresh=thresh, blur=blur, y=y, u=u, v=v,
                   scale_thresh=scale_thresh, cpass2=cpass2)
        r = bbmoda(r, cTop=0, cBottom=0, cLeft=0, cRight=right, thresh=thresh, blur=blur, y=y, u=u, v=v,
                   scale_thresh=scale_thresh, cpass2=cpass2)

        filtered = core.std.StackHorizontal(clips=[l, m, r])

    if left > 0 and right == 0:
        l = filtered.std.Crop(left=0, right=f_width - c_left, top=0, bottom=0)
        m = filtered.std.Crop(left=c_left, right=0, top=0, bottom=0)

        l = bbmoda(l, cTop=0, cBottom=0, cLeft=left, cRight=0, thresh=thresh, blur=blur, y=y, u=u, v=v,
                   scale_thresh=scale_thresh, cpass2=cpass2)

        filtered = core.std.StackHorizontal(clips=[l, m])

    if left == 0 and right > 0:
        r = filtered.std.Crop(left=f_width - c_right, right=0, top=0, bottom=0)
        m = filtered.std.Crop(left=0, right=c_right, top=0, bottom=0)

        r = bbmoda(r, cTop=0, cBottom=0, cLeft=0, cRight=right, thresh=thresh, blur=blur, y=y, u=u, v=v,
                   scale_thresh=scale_thresh, cpass2=cpass2)

        filtered = core.std.StackHorizontal(clips=[m, r])

    if top > 0 and bottom > 0:
        t = filtered.std.Crop(left=0, right=0, top=0, bottom=f_height - c_top)
        m = filtered.std.Crop(left=0, right=0, top=c_top, bottom=c_bottom)
        b = filtered.std.Crop(left=0, right=0, top=f_height - c_bottom, bottom=0)

        t = bbmoda(t, cTop=top, cBottom=0, cLeft=0, cRight=0, thresh=thresh, blur=blur, y=y, u=u, v=v,
                   scale_thresh=scale_thresh, cpass2=cpass2)
        b = bbmoda(b, cTop=0, cBottom=bottom, cLeft=0, cRight=0, thresh=thresh, blur=blur, y=y, u=u, v=v,
                   scale_thresh=scale_thresh, cpass2=cpass2)

        filtered = core.std.StackVertical(clips=[t, m, b])

    if top > 0 and bottom == 0:
        t = filtered.std.Crop(left=0, right=0, top=0, bottom=f_height - c_top)
        m = filtered.std.Crop(left=0, right=0, top=c_top, bottom=0)

        t = bbmoda(t, cTop=top, cBottom=0, cLeft=0, cRight=0, thresh=thresh, blur=blur, y=y, u=u, v=v,
                   scale_thresh=scale_thresh, cpass2=cpass2)

        filtered = core.std.StackVertical(clips=[t, m])

    if top == 0 and bottom > 0:
        b = filtered.std.Crop(left=0, right=0, top=f_height - c_bottom, bottom=0)
        m = filtered.std.Crop(left=0, right=0, top=0, bottom=c_bottom)

        b = bbmoda(b, cTop=0, cBottom=bottom, cLeft=0, cRight=0, thresh=thresh, blur=blur, y=y, u=u, v=v,
                   scale_thresh=scale_thresh, cpass2=cpass2)

        filtered = core.std.StackVertical(clips=[m, b])

    return filtered


def bbmoda(c, cTop=0, cBottom=0, cLeft=0, cRight=0, thresh=128, blur=999, y=True, u=True, v=True, scale_thresh=True,
           cpass2=False):
    """
    From sgvsfunc. I'm not updating the doc strings, here, read bbmod instead.
    bbmod, port from Avisynth's function, a mod of BalanceBorders
      The function changes the extreme pixels of the clip, to fix or attenuate dirty borders
      Any bit depth
      Inspired from BalanceBorders from https://github.com/WolframRhodium/muvsfunc/ and https://github.com/fdar0536/Vapoursynth-BalanceBorders/
    > Usage: bbmod(c, cTop, cBottom, cLeft, cRight, thresh, blur)
      * c: Input clip. The image area "in the middle" does not change during processing.
           The clip can be any format, which differs from Avisynth's equivalent.
      * cTop, cBottom, cLeft, cRight (int, 0-inf): The number of variable pixels on each side.
      * thresh (int, 0~128, default 128): Threshold of acceptable changes for local color matching in 8 bit scale.
        Recommended: 0~16 or 128
      * blur (int, 1~inf, default 999): Degree of blur for local color matching.
        Smaller values give a more accurate color match, larger values give a more accurate picture transfer.
        Recommended: 1~20 or 999
      Notes:
        1) At default values ​​of thresh = 128 blur = 999:
           You will get a series of pixels that have been changed only by selecting the color for each row in its entirety, without local selection;
           The colors of neighboring pixels may be very different in some places, but there will be no change in the nature of the picture.
           With thresh = 128 and blur = 1 you get almost the same rows of pixels, i.e. The colors between them will coincide completely, but the original pattern will be lost.
        2) Beware of using a large number of pixels to change in combination with a high level of "thresh",
           and a small "blur" that can lead to unwanted artifacts "in a clean place".
           For each function call, try to set as few pixels as possible to change and as low a threshold as possible "thresh" (when using blur 0..16).
    """
    funcName = "bbmoda"

    if not isinstance(c, vs.VideoNode):
        raise TypeError(funcName + ': \"c\" must be a clip!')

    if c.format.sample_type != vs.INTEGER:
        raise TypeError(funcName + ': \"c\" must be integer format!')

    # thresh needs to be lower for chroma now
    if isinstance(thresh, int):
        if cpass2:
            thresh = [thresh] + 2 * [round(thresh / 10)]
        else:
            thresh = 3 * [thresh]
    elif len(thresh) == 2:
        thresh.append(thresh[1])

    # blur should also be higher
    if isinstance(blur, int):
        if cpass2:
            blur = [blur] + 2 * [blur * 2]
        else:
            blur = 3 * [blur]
    elif len(blur) == 2:
        blur.append(blur[1])

    for _ in blur:
        if _ <= 0:
            raise ValueError(funcName + ': \'blur\' has an incorrect value! (0 ~ inf]')
    for _ in thresh:
        if _ <= 0:
            raise ValueError(funcName + ': \'thresh\' has an incorrect value! (0 ~ inf]')

    def btb(c, cTop, thresh, blur):

        cWidth = c.width
        cHeight = c.height
        cTop = min(cTop, cHeight - 1)
        blurWidth = [max(8, math.floor(cWidth / blur[0])), max(8, math.floor(cWidth / blur[1])),
                     max(8, math.floor(cWidth / blur[2]))]
        scale128 = str(scale(128, c.format.bits_per_sample))
        exprchroma = "x {} - abs 2 *".format(scale128)
        expruv = "z y / 8 min 0.4 max x " + scale128 + " - * " + scale128 + " +"
        scale16 = str(scale(16, c.format.bits_per_sample))
        yexpr = "z " + scale16 + " - y " + scale16 + " - / 8 min 0.4 max x " + scale16 + " - * " + scale16 + " +"
        uvexpr = "z y - x +"
        depth = c.format.bits_per_sample
        if scale_thresh:
            Tpy = scale(128 + thresh[0], depth)
            Tmy = scale(128 - thresh[0], depth)
            Tpu = scale(128 + thresh[1], depth)
            Tmu = scale(128 - thresh[1], depth)
            Tpv = scale(128 + thresh[2], depth)
            Tmv = scale(128 - thresh[2], depth)
        else:
            Tpy = scale(128, depth) + thresh[0]
            Tmy = scale(128, depth) - thresh[0]
            Tpu = scale(128, depth) + thresh[1]
            Tmu = scale(128, depth) - thresh[1]
            Tpv = scale(128, depth) + thresh[2]
            Tmv = scale(128, depth) - thresh[2]
        Tpy = 'x {0} > {0} x ?'.format(Tpy)
        Tmy = 'x {0} < {0} x ?'.format(Tmy)
        Tpu = 'x {0} > {0} x ?'.format(Tpu)
        Tmu = 'x {0} < {0} x ?'.format(Tmu)
        Tpv = 'x {0} > {0} x ?'.format(Tpv)
        Tmv = 'x {0} < {0} x ?'.format(Tmv)

        if y and u and v and blur[0] == blur[1] == blur[2]:
            c2 = core.resize.Point(c, cWidth * 2, cHeight * 2)
            last = core.std.CropAbs(c2, cWidth * 2, 2, 0, cTop * 2)
            last = core.resize.Point(last, cWidth * 2, cTop * 2)
            exprchroma = ["", exprchroma]
            if cpass2:
                referenceBlurChroma = last.std.Expr(exprchroma).resize.Bicubic(blurWidth[0] * 2, cTop * 2,
                                                                               filter_param_a=1,
                                                                               filter_param_b=0).resize.Bicubic(
                    cWidth * 2,
                    cTop * 2,
                    filter_param_a=1,
                    filter_param_b=0)
            referenceBlur = core.resize.Bicubic(last, blurWidth[0] * 2, cTop * 2, filter_param_a=1,
                                                filter_param_b=0).resize.Bicubic(cWidth * 2, cTop * 2, filter_param_a=1,
                                                                                 filter_param_b=0)

            original = core.std.CropAbs(c2, cWidth * 2, cTop * 2, 0, 0)

            last = core.resize.Bicubic(original, blurWidth[0] * 2, cTop * 2, filter_param_a=1, filter_param_b=0)

            originalBlurChroma = last.std.Expr(exprchroma).resize.Bicubic(blurWidth[0] * 2, cTop * 2,
                                                                          filter_param_a=1,
                                                                          filter_param_b=0).resize.Bicubic(cWidth * 2,
                                                                                                           cTop * 2,
                                                                                                           filter_param_a=1,
                                                                                                           filter_param_b=0)
            originalBlur = core.resize.Bicubic(last, blurWidth[0] * 2, cTop * 2, filter_param_a=1,
                                               filter_param_b=0).resize.Bicubic(cWidth * 2, cTop * 2, filter_param_a=1,
                                                                                filter_param_b=0)
            if cpass2:
                balancedChroma = core.std.Expr(clips=[original, originalBlurChroma, referenceBlurChroma],
                                               expr=["", expruv, expruv])
                balancedLuma = core.std.Expr(clips=[balancedChroma, originalBlur, referenceBlur],
                                             expr=[yexpr, uvexpr, uvexpr])
            balancedLuma = core.std.Expr(clips=[original, originalBlur, referenceBlur],
                                         expr=[yexpr, uvexpr, uvexpr])

            difference = core.std.MakeDiff(balancedLuma, original, planes=[0, 1, 2])

            difference = core.std.Expr(clips=difference, expr=[Tpy, Tpu, Tpv])
            difference = core.std.Expr(clips=difference, expr=[Tmy, Tmu, Tmv])

            last = core.std.MergeDiff(original, difference, planes=[0, 1, 2])

            return core.std.StackVertical(
                [last, core.std.CropAbs(c2, cWidth * 2, (cHeight - cTop) * 2, 0, cTop * 2)]).resize.Point(
                cWidth, cHeight)
        else:
            yplane, uplane, vplane = split(c)
            if y:
                c2 = core.resize.Point(yplane, cWidth * 2, cHeight * 2)
                last = core.std.CropAbs(c2, cWidth * 2, 2, 0, cTop * 2)
                last = core.resize.Point(last, cWidth * 2, cTop * 2)
                referenceBlur = core.resize.Bicubic(last, blurWidth[0] * 2, cTop * 2, filter_param_a=1,
                                                    filter_param_b=0).resize.Bicubic(cWidth * 2, cTop * 2,
                                                                                     filter_param_a=1, filter_param_b=0)
                original = core.std.CropAbs(c2, cWidth * 2, cTop * 2, 0, 0)

                last = core.resize.Bicubic(original, blurWidth[0] * 2, cTop * 2, filter_param_a=1, filter_param_b=0)

                originalBlur = core.resize.Bicubic(last, blurWidth[0] * 2, cTop * 2, filter_param_a=1,
                                                   filter_param_b=0).resize.Bicubic(cWidth * 2, cTop * 2,
                                                                                    filter_param_a=1, filter_param_b=0)
                balancedLuma = core.std.Expr(clips=[original, originalBlur, referenceBlur], expr=[yexpr])

                difference = core.std.MakeDiff(balancedLuma, original, planes=[0])

                difference = core.std.Expr(clips=difference, expr=Tpy)
                difference = core.std.Expr(clips=difference, expr=Tmy)

                last = core.std.MergeDiff(original, difference, planes=[0])

                yplane = core.std.StackVertical(
                    clips=[last, core.std.CropAbs(c2, cWidth * 2, (cHeight - cTop) * 2, 0, cTop * 2)]).resize.Point(
                    cWidth, cHeight)

            def btbc(c2, blurWidth, Tp, Tm):
                c2 = core.resize.Point(c2, cWidth, cHeight)
                last = core.std.CropAbs(c2, cWidth, 1, 0, cTop)
                last = core.resize.Point(last, cWidth, cTop)
                if cpass2:
                    referenceBlurChroma = last.std.Expr(exprchroma).resize.Bicubic(blurWidth, cTop, filter_param_a=1,
                                                                                   filter_param_b=0).resize.Bicubic(
                        cWidth, cTop, filter_param_a=1, filter_param_b=0)
                referenceBlur = core.resize.Bicubic(last, blurWidth, cTop, filter_param_a=1,
                                                    filter_param_b=0).resize.Bicubic(cWidth, cTop, filter_param_a=1,
                                                                                     filter_param_b=0)
                original = core.std.CropAbs(c2, cWidth, cTop, 0, 0)

                last = core.resize.Bicubic(original, blurWidth, cTop, filter_param_a=1, filter_param_b=0)

                originalBlurChroma = last.std.Expr(exprchroma).resize.Bicubic(blurWidth, cTop, filter_param_a=1,
                                                                              filter_param_b=0).resize.Bicubic(
                    cWidth,
                    cTop,
                    filter_param_a=1,
                    filter_param_b=0)
                originalBlur = core.resize.Bicubic(last, blurWidth, cTop, filter_param_a=1,
                                                   filter_param_b=0).resize.Bicubic(cWidth, cTop, filter_param_a=1,
                                                                                    filter_param_b=0)

                if cpass2:
                    balancedChroma = core.std.Expr(clips=[original, originalBlurChroma, referenceBlurChroma],
                                                   expr=expruv)
                    balancedLuma = core.std.Expr(clips=[balancedChroma, originalBlur, referenceBlur], expr=uvexpr)
                balancedLuma = core.std.Expr(clips=[original, originalBlur, referenceBlur], expr=uvexpr)

                difference = core.std.MakeDiff(balancedLuma, original)

                difference = core.std.Expr(difference, Tp)
                difference = core.std.Expr(difference, Tm)

                last = core.std.MergeDiff(original, difference)

                return core.std.StackVertical(
                    [last, c2.std.CropAbs(left=0, top=cTop, width=cWidth, height=cHeight - cTop)]).resize.Point(
                    cWidth / 2, cHeight / 2)

            if u:
                uplane = btbc(uplane, blurWidth[1], Tpu, Tmu)
            if v:
                vplane = btbc(vplane, blurWidth[2], Tpv, Tmv)
            return core.std.ShufflePlanes([yplane, uplane, vplane], [0, 0, 0], vs.YUV)

    c = btb(c, cTop, thresh, blur).std.Transpose().std.FlipHorizontal() if cTop > 0 else core.std.Transpose(
        c).std.FlipHorizontal()
    c = btb(c, cLeft, thresh, blur).std.Transpose().std.FlipHorizontal() if cLeft > 0 else core.std.Transpose(
        c).std.FlipHorizontal()
    c = btb(c, cBottom, thresh, blur).std.Transpose().std.FlipHorizontal() if cBottom > 0 else core.std.Transpose(
        c).std.FlipHorizontal()
    c = btb(c, cRight, thresh, blur).std.Transpose().std.FlipHorizontal() if cRight > 0 else core.std.Transpose(
        c).std.FlipHorizontal()

    return c


def AddBordersMod(clip, left=0, top=0, right=0, bottom=0, lsat=.88, tsat=.2, rsat=None, bsat=.2, color=None):
    """
    VapourSynth port of AddBordersMod.  Replacement for BlackBorders from sgvsfunc.
    Fuck writing a proper docstring.
    :param clip:
    :param left:
    :param top:
    :param right:
    :param bottom:
    :param lsat:
    :param tsat:
    :param rsat:
    :param bsat:
    :param color:
    :return:
    """
    if clip.format.subsampling_w != 1 and clip.format.subsampling_h != 1:
        raise TypeError("AddBordersMod: input must be 4:2:0")

    from adjust import Tweak
    if rsat is None:
        if right > 2:
            rsat = .4
        else:
            rsat = .28

    if left > 0:
        if lsat != 1:
            lcl = clip.std.AddBorders(left=left, color=color)
            lcl = lcl.std.CropAbs(left, clip.height)
            lcm = clip.std.CropAbs(2, clip.height)
            lcm = Tweak(lcm, sat=lsat)
            lcr = clip.std.Crop(left=2)
            clip = core.std.StackHorizontal([lcl, lcm, lcr])
        else:
            clip = clip.std.AddBorders(left=left, color=color)

    if top > 2:
        tcl = clip.std.AddBorders(top=top, color=color)
        tcl = tcl.std.CropAbs(clip.width, top - 2)
        tcm = clip.std.CropAbs(clip.width, 2)
        tcm = Tweak(tcm, sat=tsat)
        tcm = rektlvls(tcm, [0, 1], [16 - 235] * 2, prot_val=0)
        clip = core.std.StackVertical([tcl, tcm, clip])
    elif top == 2:
        tcl = clip.std.CropAbs(clip.width, 2)
        tcl = Tweak(tcl, sat=tsat)
        tcl = rektlvls(tcl, [0, 1], [16 - 235] * 2, prot_val=0)
        clip = core.std.StackVertical([tcl, clip])

    if right > 2:
        rcm = clip.std.Crop(left=clip.width - 2)
        rcm = Tweak(rcm, sat=rsat)
        rcm = rektlvls(rcm, colnum=[0, 1], colval=[16 - 235] * 2, prot_val=0)
        rcr = clip.std.AddBorders(right=right, color=color)
        rcr = rcr.std.Crop(left=clip.width + 2)
        clip = core.std.StackHorizontal([clip, rcm, rcr])
    elif right == 2:
        rcr = clip.std.Crop(left=clip.width - 2)
        rcr = Tweak(rcr, sat=rsat)
        rcr = rektlvls(rcr, colnum=[0, 1], colval=[16 - 235] * 2, prot_val=0)
        clip = core.std.StackHorizontal([clip, rcr])

    if bottom > 2:
        bcm = clip.std.Crop(top=clip.height - 2)
        bcm = Tweak(bcm, sat=bsat)
        bcm = rektlvls(bcm, [0, 1], [16 - 235] * 2, prot_val=0)
        bcr = clip.std.AddBorders(bottom=bottom)
        bcr = bcr.std.Crop(top=clip.height + 2)
        clip = core.std.StackVertical([clip, bcm, bcr])
    elif bottom == 2:
        bcr = clip.std.Crop(top=clip.height - 2)
        bcr = Tweak(bcr, sat=bsat)
        bcr = rektlvls(bcr, [0, 1], [16 - 235] * 2, prot_val=0)
        clip = core.std.StackVertical([clip, bcr])

    return clip


def BlackBorders(clip, left=0, right=0, top=0, bottom=0, lsat=.88, rsat=None, tsat=.2, bsat=.2, color=None):
    return AddBordersMod(clip, left, top, right, bottom, lsat, tsat, rsat, bsat, color)


def CropResize(clip, width=None, height=None, left=0, right=0, top=0, bottom=0, bb=None, fill=None, cfill=None,
               resizer='spline36', filter_param_a=None, filter_param_b=None) -> vs.VideoNode:
    """
    Originally from sgvsfunc.  Added chroma filling option.
    This function is a wrapper around cropping and resizing with the option to fill and remove columns/rows.
    :param clip: Clip to be processed.
    :param width: Width of output clip.  If height is specified without width, width is auto-calculated.
    :param height: Height of output clip.  If width is specified without height, height is auto-calculated.
    :param left: Left offset of resized clip.
    :param right: Right offset of resized clip.
    :param top: Top offset of resized clip.
    :param bottom: Bottom offset of resized clip.
    :param bb: Parameters to be parsed to bbmod: cTop, cBottom, cLeft, cRight[, thresh=128, blur=999].
    :param fill: Parameters to be parsed to fb.FillBorders: left, right, top, bottom.
    :param cfill: If a list is specified, same as fill for chroma planes exclusively.  Else, a lambda function can be
                  specified, e.g. cfill=lambda c: c.edgefixer.ContinuityFixer(left=0, top=0, right=[2, 4, 4], bottom=0).
    :param resizer: Resize kernel to be used.  For internal resizers, use strings, else lambda functions can be used.
    :param filter_param_a, filter_param_b: Filter parameters for internal resizers, b & c for bicubic, taps for lanczos.
    :return: Resized clip.
    """
    if fill is None:
        fill = [0, 0, 0, 0]
    if len(fill) == 4:
        if left - int(fill[0]) >= 0 and right - int(fill[1]) >= 0 and top - int(fill[2]) >= 0 and bottom - int(
                fill[3]) >= 0:
            left = left - int(fill[0])
            right = right - int(fill[1])
            top = top - int(fill[2])
            bottom = bottom - int(fill[3])
        else:
            raise ValueError('CropResize: filling exceeds cropping.')
    else:
        raise TypeError('CropResize: fill arguments not valid.')

    lr = left % 2
    rr = right % 2
    tr = top % 2
    br = bottom % 2

    if (width is None) and (height is None):
        width = clip.width
        height = clip.height
        rh = rw = 1
    elif width is None:
        rh = rw = height / (clip.height - top - bottom)
    elif height is None:
        rh = rw = width / (clip.width - left - right)
    else:
        rh = height / clip.height
        rw = width / clip.width

    w = round(((clip.width - left - right) * rw) / 2) * 2
    h = round(((clip.height - top - bottom) * rh) / 2) * 2

    if bb != None:
        if len(bb) == 4:
            bb.append(None)
            bb.append(999)
        elif len(bb) != 6:
            raise TypeError('CropResize: bbmod arguments not valid.')

    cropeven = core.std.Crop(clip, left=left - lr, right=right - rr, top=top - tr, bottom=bottom - br)

    cropeven = core.fb.FillBorders(cropeven, left=lr + int(fill[0]), right=rr + int(fill[1]), top=tr + int(fill[2]),
                                   bottom=br + int(fill[3]), mode="fillmargins")

    if cfill is not None:
        if isinstance(cfill, list):
            cfb = core.fb.FillBorders(cropeven, cfill[0], cfill[1], cfill[2], cfill[3])
            cropeven = core.std.Merge(cfb, cropeven, [1, 0])
        else:
            cropeven = cfill(cropeven)

    if bb != None:
        bb = [int(bb[0]) + lr + int(fill[0]), int(bb[1]) + rr + int(fill[1]), int(bb[2]) + tr + int(fill[2]),
              int(bb[3]) + br + int(fill[3]), int(bb[4]), int(bb[5])]
        cropeven = bbmod(cropeven, cTop=int(bb[2]) + tr, cBottom=int(bb[3]) + br, cLeft=int(bb[0]) + lr,
                         cRight=int(bb[1]) + rr, thresh=int(bb[4]), blur=int(bb[5]))

    if resizer.lower() == 'bilinear':
        if lr or tr or rr or br != 0 and cropeven.format.bits_per_sample == 16:
            resized = core.fmtc.resample(cropeven, w, h, sx=lr, sy=tr, sw=cropeven.width - lr - rr,
                                         sh=cropeven.height - tr - br, kernel='bilinear')
        else:
            resized = core.resize.Bilinear(clip=cropeven, width=w, height=h, src_left=lr, src_top=tr,
                                           src_width=cropeven.width - lr - rr, src_height=cropeven.height - tr - br,
                                           dither_type="error_diffusion")
    elif resizer.lower() == 'bicubic':
        if lr or tr or rr or br != 0 and cropeven.format.bits_per_sample == 16:
            resized = core.fmtc.resample(cropeven, w, h, sx=lr, sy=tr, sw=cropeven.width - lr - rr,
                                         sh=cropeven.height - tr - br, kernel='bicubic', a1=filter_param_a,
                                         a2=filter_param_b)
        else:
            resized = core.resize.Bicubic(clip=cropeven, width=w, height=h, src_left=lr, src_top=tr,
                                          src_width=cropeven.width - lr - rr, src_height=cropeven.height - tr - br,
                                          filter_param_a=filter_param_a, filter_param_b=filter_param_b,
                                          dither_type="error_diffusion")
    elif resizer.lower() == 'point':
        if lr or tr or rr or br != 0 and cropeven.format.bits_per_sample == 16:
            resized = core.fmtc.resample(cropeven, w, h, sx=lr, sy=tr, sw=cropeven.width - lr - rr,
                                         sh=cropeven.height - tr - br, kernel='point')
        else:
            resized = core.resize.Point(clip=cropeven, width=w, height=h, src_left=lr, src_top=tr,
                                        src_width=cropeven.width - lr - rr, src_height=cropeven.height - tr - br,
                                        dither_type="error_diffusion")
    elif resizer.lower() == 'lanczos':
        if lr or tr or rr or br != 0 and cropeven.format.bits_per_sample == 16:
            resized = core.fmtc.resample(cropeven, w, h, sx=lr, sy=tr, sw=cropeven.width - lr - rr,
                                         sh=cropeven.height - tr - br, kernel='lanczos', taps=filter_param_a)
        else:
            resized = core.resize.Lanczos(clip=cropeven, width=w, height=h, src_left=lr, src_top=tr,
                                          src_width=cropeven.width - lr - rr, src_height=cropeven.height - tr - br,
                                          filter_param_a=filter_param_a, dither_type="error_diffusion")
    elif resizer.lower() == 'spline16':
        if lr or tr or rr or br != 0 and cropeven.format.bits_per_sample == 16:
            resized = core.fmtc.resample(cropeven, w, h, sx=lr, sy=tr, sw=cropeven.width - lr - rr,
                                         sh=cropeven.height - tr - br, kernel='spline16')
        else:
            resized = core.resize.Spline16(clip=cropeven, width=w, height=h, src_left=lr, src_top=tr,
                                           src_width=cropeven.width - lr - rr, src_height=cropeven.height - tr - br,
                                           dither_type="error_diffusion")
    elif resizer.lower() == 'spline36':
        if lr or tr or rr or br != 0 and cropeven.format.bits_per_sample == 16:
            resized = core.fmtc.resample(cropeven, w, h, sx=lr, sy=tr, sw=cropeven.width - lr - rr,
                                         sh=cropeven.height - tr - br, kernel='spline36')
        else:
            resized = core.resize.Spline36(clip=cropeven, width=w, height=h, src_left=lr, src_top=tr,
                                           src_width=cropeven.width - lr - rr, src_height=cropeven.height - tr - br,
                                           dither_type="error_diffusion")
    elif isinstance(resizer, str):
        raise TypeError('CropResize: Resizer "{}" unknown'.format(resizer))
    else:
        resized = resizer(cropeven)

    return resized


cr = CropResize
CR = CropResize
cropresize = CropResize


def CropResizeReader(clip, csvfile, width=None, height=None, row=None, adj_row=None, column=None, adj_column=None,
                     fill_max=2, bb=None, FixUncrop=None, resizer='spline36'):
    """
    CropResizeReader, cropResize for variable borders by loading crop values from a csv file
      Also fill small borders and fix brightness/apply bbmod relatively to the variable border
      From sgvsfunc.
    > Usage: CropResizeReader(clip, csvfile, width, height, row, adj_row, column, adj_column, fill_max, bb, FixUncrop, resizer)
      * csvfile is the path to a csv file containing in each row: <startframe> <endframe> <left> <right> <top> <bottom>
        where left, right, top, bottom are the number of pixels to crop
        Optionally, the number of pixels to fill can be appended to each line <left> <right> <top> <bottom> in order to reduce the black borders.
        Filling can be useful in case of small borders to equilibriate the number of pixels between right/top and left/bottom after resizing.
      * width and height are the dimensions of the resized clip
        If none of them is indicated, no resizing is performed. If only one of them is indicated, the other is deduced.
      * row, adj_row, column, adj_column are lists of values to use FixBrightnessProtect2, where row/column is relative to the border defined by the cropping
      * Borders <=fill_max will be filled instead of creating a black border
      * bb is a list containing bbmod values [cLeft, cRight, cTop, cBottom, thresh, blur] where thresh and blur are optional.
        Mind the order: it is different from usual cTop, cBottom, cLeft, cRight
      * FixUncrop is a list of 4 booleans [left right top bottom]
        False means that FixBrightness/bbmod is only apply where crop>0, True means it is applied on the whole clip
      * resizer should be Bilinear, Bicubic, Point, Lanczos, Spline16 or Spline36 (default)
    """
    if FixUncrop is None:
        FixUncrop = [False, False, False, False]
    import csv

    if len(FixUncrop) != 4:
        raise TypeError('CropResizeReader: FixUncrop argument not valid.')

    if (width is None) and (height is None):
        width = clip.width
        height = clip.height
        rh = rw = 1
    elif width is None:
        rh = rw = height / clip.height
        width = round((clip.width * rh) / 2) * 2
    elif height is None:
        rh = rw = width / clip.width
        height = round((clip.height * rw) / 2) * 2
    else:
        rh = height / clip.height
        rw = width / clip.width

    filtered = clip

    if bb != None:
        if len(bb) == 4:
            bb.append(None)
            bb.append(999)
        elif len(bb) != 6:
            raise TypeError('CropResizeReader: bbmod arguments not valid.')
        bbtemp = [bb[0], bb[1], bb[2], bb[3], bb[4], bb[5]]
        if FixUncrop[0] == False:
            bbtemp[0] = 0
        if FixUncrop[1] == False:
            bbtemp[1] = 0
        if FixUncrop[2] == False:
            bbtemp[2] = 0
        if FixUncrop[3] == False:
            bbtemp[3] = 0
        filtered = bbmod(filtered, cTop=bbtemp[2], cBottom=bbtemp[3], cLeft=bbtemp[0], cRight=bbtemp[1],
                         thresh=bbtemp[4], blur=bbtemp[5])

    resized = core.resize.Spline36(clip=filtered, width=width, height=height, dither_type="error_diffusion")

    with open(csvfile) as cropcsv:
        cropzones = csv.reader(cropcsv, delimiter=' ')
        for zone in cropzones:

            cl = int(zone[2])
            cr = int(zone[3])
            ct = int(zone[4])
            cb = int(zone[5])

            filteredtemp = clip

            if row is not None:
                if not isinstance(row, list):
                    row = [int(row)]
                    adj_row = [int(adj_row)]
                for i in range(len(row)):
                    if row[i] < 0:
                        if FixUncrop[3] == True or cb > 0:
                            filteredtemp = FixBrightnessProtect2(clip=filteredtemp, row=int(row[i]) - cb,
                                                                 adj_row=adj_row[i])
                    else:
                        if FixUncrop[2] == True or ct > 0:
                            filteredtemp = FixBrightnessProtect2(clip=filteredtemp, row=ct + int(row[i]),
                                                                 adj_row=adj_row[i])

            if column is not None:
                if not isinstance(column, list):
                    column = [int(column)]
                    adj_column = [int(adj_column)]
                for j in range(len(column)):
                    if column[j] < 0:
                        if FixUncrop[1] == True or cr > 0:
                            filteredtemp = FixBrightnessProtect2(clip=filteredtemp, column=int(column[j]) - cr,
                                                                 adj_column=adj_column[j])
                    else:
                        if FixUncrop[0] == True or cl > 0:
                            filteredtemp = FixBrightnessProtect2(clip=filteredtemp, column=cl + int(column[j]),
                                                                 adj_column=adj_column[j])

            bbtemp = None
            if bb != None:
                bbtemp = [bb[0], bb[1], bb[2], bb[3], bb[4], bb[5]]
                if FixUncrop[0] == False and cl == 0:
                    bbtemp[0] = 0
                if FixUncrop[1] == False and cr == 0:
                    bbtemp[1] = 0
                if FixUncrop[2] == False and ct == 0:
                    bbtemp[2] = 0
                if FixUncrop[3] == False and cb == 0:
                    bbtemp[3] = 0

            if cl > 0 and cl <= fill_max:
                filteredtemp = core.fb.FillBorders(filteredtemp, left=cl, mode="fillmargins")
                if bbtemp != None:
                    bbtemp[0] = int(bbtemp[0]) + cl
                cl = 0

            if cr > 0 and cr <= fill_max:
                filteredtemp = core.fb.FillBorders(filteredtemp, right=cr, mode="fillmargins")
                if bbtemp != None:
                    bbtemp[1] = int(bbtemp[1]) + cr
                cr = 0

            if ct > 0 and ct <= fill_max:
                filteredtemp = core.fb.FillBorders(filteredtemp, top=ct, mode="fillmargins")
                if bbtemp != None:
                    bbtemp[2] = int(bbtemp[2]) + ct
                ct = 0

            if cb > 0 and cb <= fill_max:
                filteredtemp = core.fb.FillBorders(filteredtemp, bottom=cb, mode="fillmargins")
                if bbtemp != None:
                    bbtemp[3] = int(bbtemp[3]) + cb
                cb = 0

            if len(zone) == 6:
                fill = [0, 0, 0, 0]
            elif len(zone) == 10:
                fill = [int(zone[6]), int(zone[7]), int(zone[8]), int(zone[9])]
            else:
                raise TypeError('CropResizeReader: csv file not valid.')

            resizedcore = CropResize(filteredtemp, width=width, height=height, left=cl, right=cr, top=ct, bottom=cb,
                                     bb=bbtemp, fill=fill, resizer=resizer)

            x = round((cl * rw) / 2) * 2
            y = round((ct * rh) / 2) * 2
            resizedfull = BlackBorders(resizedcore, left=x, right=width - resizedcore.width - x, top=y,
                                       bottom=height - resizedcore.height - y)

            maps = "[" + zone[0] + " " + zone[1] + "]"
            resized = ReplaceFrames(resized, resizedfull, mappings=maps)
            filtered = ReplaceFrames(filtered, filteredtemp, mappings=maps)

    return resized


def DebandReader(clip, csvfile, grain=64, range=30, delimiter=' '):
    """
    DebandReader, read a csv file to apply a f3kdb filter for given strengths and frames. From sgvsfunc.
    > Usage: DebandReader(clip, csvfile, grain, range)
      * csvfile is the path to a csv file containing in each row: <startframe> <endframe> <strength>
      * grain is passed as grainy and grainc in the f3kdb filter
      * range is passed as range in the f3kdb filter
    """
    import csv

    filtered = clip if get_depth(clip) <= 16 else fvf.Depth(clip, 16)
    depth = get_depth(clip)

    with open(csvfile) as debandcsv:
        csvzones = csv.reader(debandcsv, delimiter=delimiter)
        for row in csvzones:
            strength = row[2]

            db = core.f3kdb.Deband(clip, y=strength, cb=strength, cr=strength, grainy=grain, grainc=grain,
                                   dynamic_grain=True, range=range, output_depth=depth)

            filtered = ReplaceFrames(filtered, db, mappings="[" + row[0] + " " + row[1] + "]")

    return filtered


def LumaMaskMerge(clipa, clipb, threshold=None, invert=False, scale_inputs=False, planes=0):
    """
    LumaMaskMerge, merges clips using a binary mask defined by a brightness level. From sgvsfunc, with added planes.
    > Usage: LumaMaskMerge(clipa, clipb, threshold, invert, scale_inputs)
      * threshold is the brightness level. clipb is applied where the brightness is below threshold
      * If invert = True, clipb is applied where the brightness is above threshold
      * scale_inputs = True scales threshold from 8bits to current bit depth.
      * Use planes to specify which planes should be merged from clipb into clipa. Default is first plane.
    """
    p = (1 << clipa.format.bits_per_sample) - 1

    if scale_inputs and threshold is not None:
        threshold = scale(threshold, clipa.format.bits_per_sample)
    elif threshold is None:
        threshold = (p + 1) / 2

    if invert:
        mask = core.std.Binarize(clip=clipa.std.ShufflePlanes(0, vs.GRAY), threshold=threshold, v0=p, v1=0)
    else:
        mask = core.std.Binarize(clip=clipa.std.ShufflePlanes(0, vs.GRAY), threshold=threshold, v0=0, v1=p)

    return core.std.MaskedMerge(clipa=clipa, clipb=clipb, mask=mask, planes=planes)


def RGBMaskMerge(clipa, clipb, Rmin, Rmax, Gmin, Gmax, Bmin, Bmax, scale_inputs=False):
    """
    RGBMaskMerge, merges clips using a binary mask defined by a RGB range. From sgvsfunc.
    > Usage: RGBMaskMerge(clipa, clipb, Rmin, Rmax, Gmin, Gmax, Bmin, Bmax, scale_inputs)
      * clipb is applied where Rmin < R < Rmax and Gmin < G < Gmax and Bmin < B < Bmax
      * scale_inputs = True scales Rmin, Rmax, Gmin, Gmax, Bmin, Bmax from 8bits to current bit depth (8, 10 or 16).
    """
    p = (1 << clipa.format.bits_per_sample) - 1

    if scale_inputs:
        Rmin = scale(Rmin, clipa.format.bits_per_sample)
        Rmax = scale(Rmax, clipa.format.bits_per_sample)
        Gmin = scale(Gmin, clipa.format.bits_per_sample)
        Gmax = scale(Gmax, clipa.format.bits_per_sample)
        Bmin = scale(Bmin, clipa.format.bits_per_sample)
        Bmax = scale(Bmax, clipa.format.bits_per_sample)

    if clipa.format.bits_per_sample == 8:
        rgb = core.resize.Point(clipa, format=vs.RGB24, matrix_in_s="709")
    elif clipa.format.bits_per_sample == 10:
        rgb = core.resize.Point(clipa, format=vs.RGB30, matrix_in_s="709")
    elif clipa.format.bits_per_sample == 16:
        rgb = core.resize.Point(clipa, format=vs.RGB48, matrix_in_s="709")
    else:
        raise TypeError('RGBMaskMerge: only applicable to 8, 10 and 16 bits clips.')

    R = GetPlane(rgb, 0)
    G = GetPlane(rgb, 1)
    B = GetPlane(rgb, 2)
    rgbmask = core.std.Expr(clips=[R, G, B], expr=[
        "x " + str(Rmin) + " > x " + str(Rmax) + " < y " + str(Gmin) + " > y " + str(Gmax) + " < z " + str(
            Bmin) + " > z " + str(Bmax) + " < and and and and and " + str(p) + " 0 ?"])
    out = core.std.ShufflePlanes(clips=[rgbmask], planes=[0], colorfamily=vs.RGB)

    merge = core.std.MaskedMerge(clipa=clipa, clipb=clipb, mask=rgbmask)
    clip = core.std.ShufflePlanes(clips=[merge, merge, clipb], planes=[0, 1, 2], colorfamily=vs.YUV)

    return clip


def ScreenGen(clip, folder, video_type, frame_numbers="screens.txt", start=1):
    """
    quietvoid's screenshot generator.
    Generates screenshots from a list of frame numbers
    folder is the folder name that is created
    video_type is the final name appended
    frame_numbers is the file path to the list, defaults to screens.txt
    start is the number at which the filenames start

    > Usage: ScreenGen(src, "Screenshots", "a")
             ScreenGen(enc, "Screenshots", "b")
    """
    import os

    frame_num_path = "./{name}".format(name=frame_numbers)
    folder_path = "./{name}".format(name=folder)

    if os.path.isfile(frame_num_path):
        with open(frame_numbers) as f:
            screens = f.readlines()

        if not os.path.isdir(folder_path):
            os.mkdir(folder_path)

        screens = [int(x.strip()) for x in screens]

        for i, num in enumerate(screens, start=start):
            filename = "{path}/{:02d}{type}.png".format(i, path=folder_path, type=video_type)
            core.imwri.Write(clip.resize.Spline36(format=vs.RGB24, matrix_in_s="709", dither_type="error_diffusion"),
                             "PNG", filename, overwrite=True).get_frame(num)


def DynamicTonemap(clip, show=False, src_fmt=True):
    """
    quietvoid's dynamic tonemapping function.
    :param clip: HDR clip.
    :param show: Whether to show nits values.
    :param src_fmt: Whether to output source bit depth instead of 8-bit 4:4:4.
    :return: SDR clip.
    """
    if src_fmt:
        resizer = core.resize.Point
    else:
        resizer = core.resize.Spline36

    def __dt(n, f, clip, show):
        import numpy as np

        ST2084_PEAK_LUMINANCE = 10000
        ST2084_M1 = 0.1593017578125
        ST2084_M2 = 78.84375
        ST2084_C1 = 0.8359375
        ST2084_C2 = 18.8515625
        ST2084_C3 = 18.6875

        def st2084_eotf(x):
            y = float(0.0)
            if (x > 0.0):
                xpow = math.pow(x, float(1.0) / ST2084_M2)
                num = max(xpow - ST2084_C1, float(0.0))
                den = max(ST2084_C2 - ST2084_C3 * xpow, float('-inf'))
                y = float(math.pow(num / den, float(1.0) / ST2084_M1))

            return y

        luma_arr = f.get_read_array(0)
        luma_max = np.percentile(luma_arr, float(99.99))
        nits_max = st2084_eotf(luma_max / 65535) * ST2084_PEAK_LUMINANCE

        # Don't go below 120 nits
        nits = max(math.ceil(nits_max), 100)

        # Tonemap
        clip = resizer(clip, transfer_in_s="st2084", transfer_s="709", matrix_in_s="ictcp", matrix_s="709",
                       primaries_in_s="2020", primaries_s="709", range_in_s="full", range_s="limited",
                       dither_type="none", nominal_luminance=nits)

        if show:
            clip = core.sub.Subtitle(clip, "Peak nits: {}, Target: {} nits".format(nits_max, nits))

        return clip

    clip_orig = clip

    clip = resizer(clip, format=vs.YUV444P16, matrix_in_s="2020ncl", matrix_s="ictcp", range_in_s="limited",
                   range_s="full", dither_type="none")

    luma_props = core.std.PlaneStats(clip, plane=0)
    tonemapped_clip = core.std.FrameEval(clip, partial(__dt, clip=clip, show=show), prop_src=[luma_props])

    if src_fmt:
        return tonemapped_clip.resize.Point(format=clip_orig.format, dither_type="error_diffusion")
    else:
        return fvf.Depth(tonemapped_clip, 8)


def FillBorders(clip, left=0, right=0, top=0, bottom=0):
    """
    FillBorders wrapper that automatically sets fillmargins mode.
    """
    return core.fb.FillBorders(clip, left=left, right=right, top=top, bottom=bottom, mode="fillmargins")


fb = FillBorders


#####################
# Utility functions #
#####################


def SelectRangeEvery(clip, every, length, offset=[0, 0]):
    """
    SelectRangeEvery, port from Avisynth's function. From sgvsfunc.
    Offset can be an array with the first entry being the offset from the start and the second from the end.
    > Usage: SelectRangeEvery(clip, every, length, offset)
      * select <length> frames every <every> frames, starting at frame <offset>
    """
    if isinstance(offset, int):
        offset = [offset, 0]
    select = core.std.Trim(clip, first=offset[0], last=clip.num_frames - 1 - offset[1])
    select = core.std.SelectEvery(select, cycle=every, offsets=range(length))
    select = core.std.AssumeFPS(select, fpsnum=clip.fps.numerator, fpsden=clip.fps.denominator)

    return select


def FrameInfo(clip, title,
              style="sans-serif,20,&H00FFFFFF,&H000000FF,&H00000000,&H00000000,0,0,0,0,100,100,0,0,1,2,0,7,10,10,10,1"):
    """
    FrameInfo. From sgvsfunc, with additional style option.
    > Usage: FrameInfo(clip, title)
      * Print the frame number, the picture type and a title on each frame
    """

    def FrameProps(n, clip):
        if "_PictType" in clip.get_frame(n).props:
            clip = core.sub.Subtitle(clip, "Frame " + str(n) + " of " + str(
                clip.num_frames) + "\nPicture type: " + clip.get_frame(n).props._PictType.decode(), style=style)
        else:
            clip = core.sub.Subtitle(clip, "Frame " + str(n) + " of " + str(clip.num_frames) + "\nPicture type: N/A",
                                     style=style)

        return clip

    clip = core.std.FrameEval(clip, partial(FrameProps, clip=clip))
    clip = core.sub.Subtitle(clip, text=['\n \n \n' + title], style=style)

    return clip


def DelFrameProp(clip, primaries=True, matrix=True, transfer=True):
    """
    DelFrameProp, delete primaries, matrix or transfer frame properties. From sgvsfunc.
      Avoids "Unrecognized transfer characteristics" or "unrecognized color primaries" associated with Vapoursynth Editor
    > Usage: DelFrameProp(clip, primaries, matrix, transfer)
      * primaries, matrix, transfer are boolean, True meaning that the property is deleted (default)
    """
    if primaries:
        clip = core.std.SetFrameProp(clip, prop="_Primaries", delete=True)

    if matrix:
        clip = core.std.SetFrameProp(clip, prop="_Matrix", delete=True)

    if transfer:
        clip = core.std.SetFrameProp(clip, prop="_Transfer", delete=True)

    return clip


def InterleaveDir(folder, PrintInfo=False, DelProp=False, first=None, repeat=False):
    """
    InterleaveDir, load all mkv files located in a directory and interleave them. From sgvsfunc.
    > Usage: InterleaveDir(folder, PrintInfo, DelProp, first, repeat)
      * folder is the folder path
      * PrintInfo = True prints the frame number, picture type and file name on each frame
      * DelProp = True means deleting primaries, matrix and transfer characteristics
      * first is an optional clip to append in first position of the interleaving list
      * repeat = True means that the appended clip is repeated between each loaded clip from the folder
    """
    import os

    files = sorted(os.listdir(folder))

    if first != None:
        sources = [first]
        j = 0
    else:
        sources = []
        j = -1

    for i in range(len(files)):

        if files[i].endswith('.mkv'):

            j = j + 1
            sources.append(0)
            sources[j] = core.ffms2.Source(folder + '/' + files[i])

            if first != None:
                sources[j] = core.std.AssumeFPS(clip=sources[j], src=first)

            if PrintInfo == True:
                sources[j] = FrameInfo(clip=sources[j], title=files[i])
            elif PrintInfo != False:
                raise TypeError('InterleaveDir: PrintInfo must be a boolean.')

            if DelProp == True:
                sources[j] = DelFrameProp(sources[j])
            elif DelProp != False:
                raise TypeError('InterleaveDir: DelProp must be a boolean.')

            if first != None and repeat == True:
                j = j + 1
                sources.append(0)
                sources[j] = first
            elif first != None and repeat != False:
                raise TypeError('InterleaveDir: repeat must be a boolean.')

    comparison = core.std.Interleave(sources)

    return comparison


def ExtractFramesReader(clip, csvfile):
    """
    ExtractFramesReader, reads a csv file to extract ranges of frames. From sgvsfunc.
    > Usage: ExtractFramesReader(clip, csvfile)
      * csvfile is the path to a csv file containing in each row: <startframe> <endframe>
        the csv file may contain other columns, which will not be read
    """
    import csv

    selec = core.std.BlankClip(clip=clip, length=1)

    with open(csvfile) as framescsv:
        csvzones = csv.reader(framescsv, delimiter=' ')
        for row in csvzones:
            start = row[0]
            end = row[1]

            selec = selec + core.std.Trim(clip, first=start, last=end)

    selec = core.std.Trim(selec, first=1)

    return selec


def fixlvls(clip, gamma=None, min_in=4096, max_in=60160, min_out=4096, max_out=60160, planes=0, preset=None):
    """
    A wrapper around std.Levels to fix what's commonly known as the gamma bug.
    :param clip: Processed clip.
    :param gamma: Gamma adjustment value.  Default of 0.88 is usually correct.
    :param min_in: Input minimum.
    :param max_in: Input maximum.
    :param min_out: Output minimum.
    :param max_out: Output maximum.
    :param preset: 1: standard gamma bug, 2: luma-only overflow, 3: overflow
    overflow explained: https://guide.encode.moe/encoding/video-artifacts.html#underflow--overflow
    :return: Clip with gamma adjusted or levels fixed.
    """
    clip_ = fvf.Depth(clip, 16)
    if gamma is None and preset is not None:
        gamma = 0.88
    elif gamma is None and preset is None:
        gamma = 1
    if preset is None:
        adj = core.std.Levels(clip_, gamma=gamma, min_in=min_in, max_in=max_in, min_out=min_out, max_out=max_out,
                              planes=planes)
    elif preset == 1:
        adj = core.std.Levels(clip_, gamma=gamma, min_in=4096, max_in=60160, min_out=4096, max_out=60160, planes=0)
    elif preset == 2:
        adj = core.std.Levels(clip_, min_out=0, max_out=65535, min_in=4096, max_in=60160, planes=0)
    elif preset == 3:
        adj = core.std.Levels(clip_, min_in=0, max_in=65535, min_out=4096, max_out=60160, planes=0)
        adj = core.std.Levels(adj, min_in=0, max_in=65535, min_out=4096, max_out=61440, planes=[1, 2])
    return fvf.Depth(adj, clip.format.bits_per_sample)


def mt_lut(clip, expr, planes=[0]):
    """
    mt_lut, port from Avisynth's function. From sgvsfunc.
    > Usage: mt_lut(clip, expr, planes)
      * expr is an infix expression, not like avisynth's mt_lut which takes a postfix one
    """
    minimum = 16 * ((1 << clip.format.bits_per_sample) - 1) // 256
    maximum = 235 * ((1 << clip.format.bits_per_sample) - 1) // 256

    def clampexpr(x):
        return int(max(minimum, min(round(eval(expr)), maximum)))

    return core.std.Lut(clip=clip, function=clampexpr, planes=planes)


def scale(val, bits, bits_in=8):
    """
    Scale function from havsfunc with additional val bit depth specification option.
    :param val: Value to be scaled.
    :param bits: Bit depth to be scaled to.
    :param bits_in: Input bit depth.  Default is 8-bit.
    :return: val scaled from its bit depth to bits depth.
    """
    return val * ((1 << bits) - 1) // ((1 << bits_in) - 1)


def autogma(clip, adj=1.3, thr=0.40):
    """
    From https://gitlab.com/snippets/1895974.
    Just a simple function to help identify banding.
    First plane's gamma is raised by adj. If the average pixel value is greater than thr, the output will be inverted.
    :param clip: Clip to be processed. GRAY or YUV color family is required.
    :param adj: Gamma value to be adjusted by. Must be greater than or equal to 1.
    :param thr: Threshold above which the output will be inverted. Values span from 0 to 1, as generated by PlaneStats.
    :return: Clip with first plane's gamma adjusted by adj and inverted if average value above thr.
    """
    if clip.format.color_family != (vs.YUV or vs.YUV):
        raise TypeError("autogma: Only GRAY and YUV color families are supported!")
    if adj < 1:
        raise ValueError("autogma: The value for adj must be greater than or equal to 1.")

    luma = core.std.ShufflePlanes(clip, 0, vs.GRAY)
    s = luma.std.PlaneStats()

    def hilo(n, f, clip, adj, thr):
        g = core.std.Levels(clip, gamma=adj)
        if f.props.PlaneStatsAverage > thr:
            return g.std.Invert().sub.Subtitle("Current average: {}".format(str(f.props.PlaneStatsAverage)))
        else:
            return g.sub.Subtitle("Current average: {}".format(str(f.props.PlaneStatsAverage)))

    prc = core.std.FrameEval(luma, partial(hilo, clip=luma, adj=adj, thr=thr), prop_src=s)
    if clip.format.color_family == vs.YUV:
        return core.std.ShufflePlanes([prc, clip], [0, 1, 2], vs.YUV)
    else:
        return prc


def greyscale(clip):
    """
    From https://gitlab.com/snippets/1895242.
    Really stupid function. Only advisable if you're not doing any other filtering. Replaces chroma planes with gray.
    """
    if clip.format.color_family != vs.YUV:
        raise TypeError("GreyScale: YUV input is required!")
    grey = core.std.BlankClip(clip)
    return core.std.ShufflePlanes([clip, grey], [0, 1, 2], vs.YUV)


grayscale = greyscale
GreyScale = greyscale
GrayScale = greyscale
gs = greyscale<|MERGE_RESOLUTION|>--- conflicted
+++ resolved
@@ -50,10 +50,6 @@
 
 GetPlane = plane
 
-<<<<<<< HEAD
-
-=======
->>>>>>> a4f50652
 def ReplaceFrames(clipa, clipb, mappings=None, filename=None):
     """
     ReplaceFramesSimple wrapper that attempts to use the plugin version with a fallback to fvsfunc.
@@ -68,12 +64,6 @@
         return core.remap.Rfs(baseclip=clipa, sourceclip=clipb, mappings=mappings, filename=filename)
     except AttributeError:
         return fvf.rfs(clipa, clipb, mappings, filename)
-
-<<<<<<< HEAD
-
-rfs = ReplaceFrames
-=======
->>>>>>> a4f50652
 
 rfs = ReplaceFrames
 
