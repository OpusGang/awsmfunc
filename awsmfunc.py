--- conflicted
+++ resolved
@@ -50,10 +50,6 @@
 
 GetPlane = plane
 
-<<<<<<< HEAD
-
-=======
->>>>>>> ccf3d940
 def ReplaceFrames(clipa, clipb, mappings=None, filename=None):
     """
     ReplaceFramesSimple wrapper that attempts to use the plugin version with a fallback to fvsfunc.
@@ -68,12 +64,6 @@
         return core.remap.Rfs(baseclip=clipa, sourceclip=clipb, mappings=mappings, filename=filename)
     except AttributeError:
         return fvf.rfs(clipa, clipb, mappings, filename)
-
-<<<<<<< HEAD
-
-rfs = ReplaceFrames
-=======
->>>>>>> ccf3d940
 
 rfs = ReplaceFrames
 
